--- conflicted
+++ resolved
@@ -357,12 +357,7 @@
             if self.can_be_closed():
                 manager.close_tab(self)
 
-<<<<<<< HEAD
-        closebutton = ttk.Label(
-            self._topframe, image=utils.get_image('closebutton.gif'))
-=======
-        closebutton = tk.Label(self._topframe, image='img_closebutton')
->>>>>>> f8659959
+        closebutton = ttk.Label(self._topframe, image='img_closebutton')
         closebutton.pack(side='left')
         closebutton.bind('<Button-1>', _close_if_can)
 
