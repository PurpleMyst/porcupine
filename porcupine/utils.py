--- conflicted
+++ resolved
@@ -40,8 +40,6 @@
     return tk._default_root
 
 
-<<<<<<< HEAD
-=======
 def get_window(widget):
     """Return the tk.Tk or tk.Toplevel widget that a widget is in."""
     while not isinstance(widget, (tk.Tk, tk.Toplevel)):
@@ -49,16 +47,6 @@
     return widget
 
 
-@functools.lru_cache()
-def windowingsystem():
-    """Run "tk windowingsystem" in the Tcl interpreter.
-
-    A tkinter root window must exist.
-    """
-    return get_root().tk.call('tk', 'windowingsystem')
-
-
->>>>>>> 2d431b6a
 def errordialog(title, message, plaintext=None):
     """Like messagebox.showinfo, but supports plain text messages.
 
